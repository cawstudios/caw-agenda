/*  Code forked from https://github.com/rschmukler/agenda
 *
 *  Updates by Neville Franks neville.franks@gmail.com www.clibu.com
 *  - Refactored MongoDB code to use the MongoDB Native Driver V2 instead of MongoSkin.
 *  - Renamed _db to _collection because it is a collection, not a db.
 *  - Moved code into Agenda.db_init() and call same for all initialization functions.
 *  - Removed findJobsResultWrapper() and replaced with inline code.
 *  - Removed db code from jobs.js
 *  - Comments.
 *
 *  TODO:
 *  - Refactor remaining deprecated MongoDB Native Driver methods. findAndModify()
 *
 *  Last change: NF 4/06/2015 2:06:12 PM
 */

var Job = require('./job.js'),
  humanInterval = require('human-interval'),
  utils = require('util'),
  Emitter = require('events').EventEmitter;

var MongoClient = require('mongodb').MongoClient,
    Db = require('mongodb').Db;


var Agenda = module.exports = function(config, cb) {
  if (!(this instanceof Agenda)) {
    return new Agenda(config);
  }
  config = config ? config : {};
  this._name = config.name;
  this._processEvery = humanInterval(config.processEvery) || humanInterval('5 seconds');
  this._defaultConcurrency = config.defaultConcurrency || 5;
  this._maxConcurrency = config.maxConcurrency || 20;
  this._definitions = {};
  this._runningJobs = [];
  this._jobQueue = [];
  this._defaultLockLifetime = config.defaultLockLifetime || 10 * 60 * 1000; //10 minute default lockLifetime
<<<<<<< HEAD
  if (config.db) {
    var self = this;
    this.database(config.db.address, config.db.collection, config.db.options, function(err, coll) {
      if (err) {
        self.emit('error', err);
      } else {
        self.emit('ready');
      }
      if (cb) {
        cb(err, coll);
      }
    });
  } else if (config.mongo) {
    this._mdb = config.mongo;
    this.db_init( config.db ? config.db.collection : undefined );    // NF 20/04/2015
    this.emit('ready');
=======
  if (config.mongo) {
    this.mongo(config.mongo, config.db ? config.db.collection : undefined, cb);
  } else if (config.db) {
    this.database(config.db.address, config.db.collection, config.db.options, cb);
>>>>>>> 95ad0fed
  }
};

utils.inherits(Agenda, Emitter);    // Job uses emit() to fire job events client can use.

// Configuration Methods

Agenda.prototype.mongo = function( mdb, collection, cb ){
  this._mdb = mdb;
  this.db_init(collection, cb);   // NF 20/04/2015
  return this;
};

/** Connect to the spec'd MongoDB server and database.
 *  Notes:
 *    - If `url` inludes auth details then `options` must specify: { 'uri_decode_auth': true }. This does Auth on the specified
 *      database, not the Admin database. If you are using Auth on the Admin DB and not on the Agenda DB, then you need to
 *      authenticate against the Admin DB and then pass the MongoDB instance in to the Constructor or use Agenda.mongo().
 *    - If your app already has a MongoDB connection then use that. ie. specify config.mongo in the Constructor or use Agenda.mongo().
 */
Agenda.prototype.database = function(url, collection, options, cb) {
  if (!url.match(/^mongodb:\/\/.*/)) {
    url = 'mongodb://' + url;
  }

  collection = collection || 'agendaJobs';
  options = options || {};
  var self = this;
  MongoClient.connect(url, options, function( error, db ){
    if (error) throw error;   // Auth failed etc.
    self._mdb = db;
    self.db_init( collection, cb );
  });
  return this;
};

/** Setup and initialize the collection used to manage Jobs.
 *  @param collection collection name or undefined for default 'agendaJobs'
 *  NF 20/04/2015
 */
Agenda.prototype.db_init = function( collection, cb ){
  this._collection = this._mdb.collection(collection || 'agendaJobs');
  var self = this;
  this._collection.createIndexes([{
                                  "key": {"name" : 1, "priority" : -1, "lockedAt" : 1, "nextRunAt" : 1, "disabled" : 1},
                                  "name": "findAndLockNextJobIndex1"
                                }, {
                                  "key": {"name" : 1, "lockedAt" : 1, "priority" : -1, "nextRunAt" : 1, "disabled" : 1},
                                  "name": "findAndLockNextJobIndex2"
                                }],
                                function( err, result ){
                                  if (err) {
                                    self.emit('error', err);
                                  } else {
                                    self.emit('ready');
                                  }

                                  if (cb) cb(err, self._collection);
                                });
};

Agenda.prototype.name = function(name) {
  this._name = name;
  return this;
};

Agenda.prototype.processEvery = function(time) {
  this._processEvery = humanInterval(time);
  return this;
};

Agenda.prototype.maxConcurrency = function(num) {
  this._maxConcurrency = num;
  return this;
};

Agenda.prototype.defaultConcurrency = function(num) {
  this._defaultConcurrency = num;
  return this;
};

Agenda.prototype.defaultLockLifetime = function(ms){
  this._defaultLockLifetime = ms;
  return this;
};

// Job Methods
Agenda.prototype.create = function(name, data) {
  var priority = this._definitions[name] ? this._definitions[name].priority : 0;
  var job = new Job({name: name, data: data, type: 'normal', priority: priority, agenda: this});
  return job;
};


/** Find all Jobs matching `query` and pass same back in cb().
 *  refactored. NF 21/04/2015
 */
Agenda.prototype.jobs = function( query, cb ){
  var self = this;
  this._collection.find( query ).toArray( function( error, result ){
    var jobs;
    if( !error ){
      jobs = result.map( createJob.bind( null, self ) );
    }
    cb( error, jobs );
  });
};


Agenda.prototype.purge = function(cb) {
  var definedNames = Object.keys(this._definitions);
  this.cancel( {name: {$not: {$in: definedNames}}}, cb );   // NF refactored 21/04/2015
};

Agenda.prototype.define = function(name, options, processor) {
  if (!processor) {
    processor = options;
    options = {};
  }
  this._definitions[name] = {
    fn: processor,
    concurrency: options.concurrency || this._defaultConcurrency,
    priority: options.priority || 0,
    lockLifetime: options.lockLifetime || this._defaultLockLifetime,
    running: 0
  };
};

Agenda.prototype.every = function(interval, names, data, cb) {
  var self = this;

  if (cb == undefined && typeof data == 'function') {
    cb = data;
    data = undefined;
  }

  if (typeof names === 'string' || names instanceof String) {
    return createJob(interval, names, data, cb);
  } else if (Array.isArray(names)) {
    return createJobs(interval, names, data, cb);
  }

  function createJob(interval, name, data, cb) {
    var job = self.create(name, data);
    job.attrs.type = 'single';
    job.repeatEvery(interval);
    job.computeNextRunAt();
    job.save(cb);
    return job;
  }

  function createJobs(interval, names, data, cb) {
    var results = [];
    var pending = names.length;
    var errored = false;
    return names.map(function (name, i) {
      return createJob(interval, name, data, function(err, result) {
        if (err) {
          if (!errored) cb(err);
          errored = true;
          return;
        }
        results[i] = result;
        if (--pending == 0 && cb) cb(null, results);
      });
    });

  }
};

Agenda.prototype.schedule = function(when, names, data, cb) {
  var self = this;

  if (cb == undefined && typeof data == 'function') {
    cb = data;
    data = undefined;
  }

  if (typeof names === 'string' || names instanceof String) {
    return createJob(when, names, data, cb);
  } else if (Array.isArray(names)) {
    return createJobs(when, names, data, cb);
  }


  function createJob(when, name, data, cb) {
    var job = self.create(name, data);
    job.schedule(when);
    job.save(cb);
    return job;
  }

  function createJobs(when, names, data, cb) {
    var results = [];
    var pending = names.length;
    var errored = false;
    return names.map(function (name, i) {
      return createJob(when, name, data, function(err, result) {
        if (err) {
          if (!errored) cb(err);
          errored = true;
          return;
        }
        results[i] = result;
        if (--pending == 0 && cb) cb(null, results);
      });
    });
  }
};

Agenda.prototype.now = function(name, data, cb) {
  if (!cb && typeof data == 'function') {
    cb = data;
    data = undefined;
  }
  var job = this.create(name, data);
  job.schedule(new Date());
  job.save(cb);
  return job;
};


/** Cancels any jobs matching the passed mongodb query, and removes them from the database.
 *  @param query mongo db query
 *  @param cb callback( error, numRemoved )
 *
 *  @caller client code, Agenda.purge(), Job.remove()
 */
Agenda.prototype.cancel = function(query, cb) {
  // NF refactored 21/04/2015
  this._collection.deleteMany( query, function( error, result ){
    cb( error, result && result.result ? result.result.n : undefined );
  });

};

Agenda.prototype.saveJob = function(job, cb) {
  var fn = cb,
      self = this;

  var props = job.toJSON();
  var id = job.attrs._id;
  var unique = job.attrs.unique;
  var uniqueOpts = job.attrs.uniqueOpts;

  delete props._id;
  delete props.unique;
  delete props.uniqueOpts;

  props.lastModifiedBy = this._name;

  var now = new Date(),
      protect = {},
      update = { $set: props };


  if (id) {
    this._collection.findAndModify({_id: id}, {}, update, {new: true}, processDbResult );
  } else if (props.type == 'single') {
    if (props.nextRunAt && props.nextRunAt <= now) {
      protect.nextRunAt = props.nextRunAt;
      delete props.nextRunAt;
    }
    if (Object.keys(protect).length > 0) {
      update.$setOnInsert = protect;
    }
    // Try an upsert.
    this._collection.findAndModify({name: props.name, type: 'single'}, {}, update, {upsert: true, new: true}, processDbResult);
  } else if (unique) {
    var query = job.attrs.unique;
    query.name = props.name;
    if( uniqueOpts && uniqueOpts.insertOnly )
      update = { $setOnInsert: props };
    this._collection.findAndModify(query, {}, update, {upsert: true, new: true}, processDbResult);
  } else {
    this._collection.insertOne(props, processDbResult);    // NF updated 22/04/2015
  }

  function processDbResult(err, result) {
    if (err) {
      if (fn) {
        return fn(err);
      } else {
        throw err;
      }
    } else if (result) {
      var res = result.ops ? result.ops : result.value;     // result is different for findAndModify() vs. insertOne(). NF 20/04/2015
      if ( res ){
        if (Array.isArray(res)) {
          res = res[0];
        }

        job.attrs._id = res._id;
        job.attrs.nextRunAt = res.nextRunAt;

        if (job.attrs.nextRunAt && job.attrs.nextRunAt < self._nextScanAt) {
          processJobs.call(self, job);
        }
      }
    }

    if (fn) {
      fn(null, job);
    }
  }
};

// Job Flow Methods

Agenda.prototype.start = function() {
  if (!this._processInterval) {
    this._processInterval = setInterval(processJobs.bind(this), this._processEvery);
    process.nextTick(processJobs.bind(this));
  }
};

Agenda.prototype.stop = function(cb) {
  cb = cb || function() {};
  clearInterval(this._processInterval);
  this._processInterval = undefined;
  this._unlockJobs( cb );
};

/**
 * Find and lock jobs
 * @param {String} jobName
 * @param {Function} cb
 * @protected
 *  @caller jobQueueFilling() only
 */
Agenda.prototype._findAndLockNextJob = function(jobName, definition, cb) {
  var self = this,
      now = new Date(),
      lockDeadline = new Date(Date.now().valueOf() - definition.lockLifetime);

  // Don't try and access Mongo Db if we've lost connection to it. Also see clibu_automation.js db.on.close code. NF 29/04/2015
  // Trying to resolve crash on Dev PC when it resumes from sleep.
  if ( this._mdb.s.topology.connections().length === 0 ) {
    cb( new MongoError( 'No MongoDB Connection') );
  } else {
    this._collection.findAndModify(
      {
        $or: [
          {name: jobName, lockedAt: null, nextRunAt: {$lte: this._nextScanAt}, disabled: { $ne: true }},
          {name: jobName, lockedAt: {$exists: false}, nextRunAt: {$lte: this._nextScanAt}, disabled: { $ne: true }},
          {name: jobName, lockedAt: {$lte: lockDeadline}, nextRunAt: {$lte: this._nextScanAt}, disabled: { $ne: true }}
        ]
      },
      {'priority': -1},     // sort
      {$set: {lockedAt: now}},   // Doc
      {'new': true},          // options
      function( error, result ){
          var jobs;
          if ( !error && result.value ){
              jobs = createJob( self, result.value );
          }
          cb( error, jobs );
      }
    );
  }
};


/**
 * Create Job object from data
 * @param {Object} agenda
 * @param {Object} jobData
 * @return {Job}
 * @private
 */
function createJob(agenda, jobData) {
  jobData.agenda = agenda;
  return new Job(jobData);
}

// Refactored to Agenda method. NF 22/04/2015
// @caller Agenda.stop() only. Could be moved into stop(). NF
Agenda.prototype._unlockJobs = function(done) {
  function getJobId(j) {
    return j.attrs._id;
  }

  var jobIds = this._jobQueue.map(getJobId)
       .concat(this._runningJobs.map(getJobId));
  this._collection.updateMany({_id: { $in: jobIds } }, { $set: { lockedAt: null } }, done);    // NF refactored .update() 22/04/2015
};


function processJobs(extraJob) {
  if (!this._processInterval) {
    return;
  }

  var definitions = this._definitions,
    jobName,
    jobQueue = this._jobQueue,
    self = this;

  if (!extraJob) {
    for (jobName in definitions) {
      jobQueueFilling(jobName);
    }
  } else {
    // On the fly lock a job
    var now = new Date();
    self._collection.findAndModify({ _id: extraJob.attrs._id, lockedAt: null, disabled: { $ne: true } }, {}, { $set: { lockedAt: now } }, function(err, resp) {
      if ( resp.value ){    // NF 20/04/2015
        jobQueue.unshift(extraJob);
        jobProcessing();
      }
    });
  }

  function jobQueueFilling(name) {
    var now = new Date();
    self._nextScanAt = new Date(now.valueOf() + self._processEvery);
    self._findAndLockNextJob(name, definitions[name], function(err, jobs) {
      if (err) {
        throw err;
      }

      if (jobs) {
        if (!Array.isArray(jobs)) {
          jobs = [jobs]
        }

        for (job in jobs) {
          job = jobs[job];

          var job_index = 0;

          // iterate the jobQueue to see at which index the job should be spliced in at based on priority
          for (queued_job in jobQueue) {
            queued_job = jobQueue[queued_job];

            if (queued_job.attrs.priority < job.attrs.priority) {
              job_index++;
            }
          }

          // insert the job to the queue at its prioritized position for processing
          jobQueue.splice(job_index, 0, job);
        }

        jobQueueFilling(name);
        jobProcessing();
      }
    });
  }

  function jobProcessing() {
    if (!jobQueue.length) {
      return;
    }

    var now = new Date();

    var job = jobQueue.pop(),
        name = job.attrs.name,
        jobDefinition = definitions[name];

    if (job.attrs.nextRunAt < now) {
      runOrRetry();
    } else {
      setTimeout(runOrRetry, job.attrs.nextRunAt - now);
    }

    function runOrRetry() {
      if (self._processInterval) {
        if (jobDefinition.concurrency > jobDefinition.running &&
            self._runningJobs.length < self._maxConcurrency) {

          self._runningJobs.push(job);
          jobDefinition.running++;

          job.run(processJobResult);
          jobProcessing();
        } else {
          // Put on top to run ASAP
          jobQueue.push(job);
        }
      }
    }
  }

  function processJobResult(err, job) {
    var name = job.attrs.name;

    self._runningJobs.splice(self._runningJobs.indexOf(job), 1);
    definitions[name].running--;

    jobProcessing();
  }
}<|MERGE_RESOLUTION|>--- conflicted
+++ resolved
@@ -36,29 +36,10 @@
   this._runningJobs = [];
   this._jobQueue = [];
   this._defaultLockLifetime = config.defaultLockLifetime || 10 * 60 * 1000; //10 minute default lockLifetime
-<<<<<<< HEAD
-  if (config.db) {
-    var self = this;
-    this.database(config.db.address, config.db.collection, config.db.options, function(err, coll) {
-      if (err) {
-        self.emit('error', err);
-      } else {
-        self.emit('ready');
-      }
-      if (cb) {
-        cb(err, coll);
-      }
-    });
-  } else if (config.mongo) {
-    this._mdb = config.mongo;
-    this.db_init( config.db ? config.db.collection : undefined );    // NF 20/04/2015
-    this.emit('ready');
-=======
   if (config.mongo) {
     this.mongo(config.mongo, config.db ? config.db.collection : undefined, cb);
   } else if (config.db) {
     this.database(config.db.address, config.db.collection, config.db.options, cb);
->>>>>>> 95ad0fed
   }
 };
 
